--- conflicted
+++ resolved
@@ -489,11 +489,7 @@
                                 let vibrato: f32 = 0.0;
                                 let tuning: f32 = 0.0;
                                 let initial_phase: f32 = self.prng.gen();
-<<<<<<< HEAD
-                                let mut mut vibrato_lfo = Modulator::new(
-=======
                                 let mut vibrato_lfo = Modulator::new(
->>>>>>> ffc920d1
                                     self.params.vibrato_rate.value(), 
                                     self.params.vibrato_intensity.value(), 
                                     self.params.vibrato_attack.value(), 
